--- conflicted
+++ resolved
@@ -110,10 +110,7 @@
     SSCSs (those that could not form DCSs), and remaining singletons (those that could not be corrected).
     """
     code_dir = os.path.dirname(os.path.realpath(__file__))
-<<<<<<< HEAD
-=======
-
->>>>>>> 672eec98
+
     # Change bedfile if genome is hg38
     if args.genome == 'hg38':
         # Determine code directory and set bedfile to split data
@@ -137,7 +134,6 @@
 
     # Run SSCS_maker
     if args.bedfile == 'False':
-<<<<<<< HEAD
         sscs_cmd = "{}/ConsensusCruncher/SSCS_maker.py --infile {} --outfile {} --cutoff {}".format(
             code_dir, args.bam, sscs, args.cutoff)
     else:
@@ -146,15 +142,6 @@
 
     print(sscs_cmd)
     os.system(sscs_cmd)
-=======
-        os.system("{}/ConsensusCruncher/SSCS_maker.py --infile {} --outfile {} --cutoff {} --bdelim '{}'".format(
-            code_dir, args.bam, sscs, args.cutoff, args.bdelim))
-    else:
-        print("{}/ConsensusCruncher/SSCS_maker.py --infile {} --outfile {} --cutoff {} --bedfile {} --bdelim '{}'".
-              format(code_dir, args.bam, sscs, args.cutoff, args.bedfile, args.bdelim))
-        os.system("{}/ConsensusCruncher/SSCS_maker.py --infile {} --outfile {} --cutoff {} --bedfile {} --bdelim '{}'".
-            format(code_dir, args.bam, sscs, args.cutoff, args.bedfile, args.bdelim))
->>>>>>> 672eec98
 
     # Sort and index BAM files
     sscs = sort_index(sscs, args.samtools)
